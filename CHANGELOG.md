--- conflicted
+++ resolved
@@ -1,19 +1,18 @@
 # Change Log
 
-<<<<<<< HEAD
 ## [Unreleased]
 
 ### Added
 
 - Added a new, more efficient dependency resolver.
-=======
+
+
 ## [0.9.1] - 2018-05-18
 
 ### Fixed
 
 - Fixed handling of package names with dots. (Thanks to [bertjwregeer](https://github.com/bertjwregeer))
 - Fixed path dependencies being resolved from the current path instead of the `pyproject.toml` file. (Thanks to [radix](https://github.com/radix))
->>>>>>> 3240acce
 
 
 ## [0.9.0] - 2018-05-07
