import os
<<<<<<< HEAD
import shutil
import sys
import tomlkit
from clikit.io import NullIO
from poetry.semver import Version
=======
import pytest
import shutil

>>>>>>> f341073a
from poetry.utils._compat import Path
from poetry.utils.env import EnvManager
from poetry.utils.env import VirtualEnv
<<<<<<< HEAD
from poetry.utils.toml_file import TomlFile
=======
from poetry.utils.env import EnvCommandError

MINIMAL_SCRIPT = """\

print("Minimal Output"),
"""

# Script expected to fail.
ERRORING_SCRIPT = """\
import nullpackage

print("nullpackage loaded"),
"""
>>>>>>> f341073a


def test_virtualenvs_with_spaces_in_their_path_work_as_expected(tmp_dir, config):
    venv_path = Path(tmp_dir) / "Virtual Env"

    EnvManager(config).build_venv(str(venv_path))

    venv = VirtualEnv(venv_path)

    assert venv.run("python", "-V", shell=True).startswith("Python")


def test_env_get_in_project_venv(tmp_dir, config):
    if "VIRTUAL_ENV" in os.environ:
        del os.environ["VIRTUAL_ENV"]

    (Path(tmp_dir) / ".venv").mkdir()

    venv = EnvManager(config).get(Path(tmp_dir))

    assert venv.path == Path(tmp_dir) / ".venv"

    shutil.rmtree(str(venv.path))

<<<<<<< HEAD
CWD = Path(__file__).parent.parent / "fixtures" / "simple_project"


def build_venv(path, executable=None):
    os.mkdir(path)


def remove_venv(path):
    shutil.rmtree(path)


def check_output_wrapper(version=Version.parse("3.7.1")):
    def check_output(cmd, *args, **kwargs):
        if "sys.version_info[:3]" in cmd:
            return version.text
        elif "sys.version_info[:2]" in cmd:
            return "{}.{}".format(version.major, version.minor)
        else:
            return str(Path("/prefix"))

    return check_output


def test_activate_activates_non_existing_virtualenv_no_envs_file(
    tmp_dir, config, mocker
):
    if "VIRTUAL_ENV" in os.environ:
        del os.environ["VIRTUAL_ENV"]

    config.add_property("settings.virtualenvs.path", str(tmp_dir))

    mocker.patch("subprocess.check_output", side_effect=check_output_wrapper())
    mocker.patch(
        "subprocess.Popen.communicate",
        side_effect=[("/prefix", None), ("/prefix", None)],
    )
    m = mocker.patch("poetry.utils.env.EnvManager.build_venv", side_effect=build_venv)

    env = EnvManager(config).activate("python3.7", CWD, NullIO())
    venv_name = EnvManager.generate_env_name("simple_project", str(CWD))

    m.assert_called_with(
        os.path.join(tmp_dir, "{}-py3.7".format(venv_name)), executable="python3.7"
    )

    envs_file = TomlFile(Path(tmp_dir) / "envs.toml")
    assert envs_file.exists()
    envs = envs_file.read()
    assert envs[venv_name]["minor"] == "3.7"
    assert envs[venv_name]["patch"] == "3.7.1"

    assert env.path == Path(tmp_dir) / "{}-py3.7".format(venv_name)
    assert env.base == Path("/prefix")


def test_activate_activates_existing_virtualenv_no_envs_file(tmp_dir, config, mocker):
    if "VIRTUAL_ENV" in os.environ:
        del os.environ["VIRTUAL_ENV"]

    venv_name = EnvManager.generate_env_name("simple_project", str(CWD))

    os.mkdir(os.path.join(tmp_dir, "{}-py3.7".format(venv_name)))

    config.add_property("settings.virtualenvs.path", str(tmp_dir))

    mocker.patch("subprocess.check_output", side_effect=check_output_wrapper())
    mocker.patch("subprocess.Popen.communicate", side_effect=[("/prefix", None)])
    m = mocker.patch("poetry.utils.env.EnvManager.build_venv", side_effect=build_venv)

    env = EnvManager(config).activate("python3.7", CWD, NullIO())

    m.assert_not_called()

    envs_file = TomlFile(Path(tmp_dir) / "envs.toml")
    assert envs_file.exists()
    envs = envs_file.read()
    assert envs[venv_name]["minor"] == "3.7"
    assert envs[venv_name]["patch"] == "3.7.1"

    assert env.path == Path(tmp_dir) / "{}-py3.7".format(venv_name)
    assert env.base == Path("/prefix")


def test_activate_activates_same_virtualenv_with_envs_file(tmp_dir, config, mocker):
    if "VIRTUAL_ENV" in os.environ:
        del os.environ["VIRTUAL_ENV"]

    venv_name = EnvManager.generate_env_name("simple_project", str(CWD))

    envs_file = TomlFile(Path(tmp_dir) / "envs.toml")
    doc = tomlkit.document()
    doc[venv_name] = {"minor": "3.7", "patch": "3.7.1"}
    envs_file.write(doc)

    os.mkdir(os.path.join(tmp_dir, "{}-py3.7".format(venv_name)))

    config.add_property("settings.virtualenvs.path", str(tmp_dir))

    mocker.patch("subprocess.check_output", side_effect=check_output_wrapper())
    mocker.patch("subprocess.Popen.communicate", side_effect=[("/prefix", None)])
    m = mocker.patch("poetry.utils.env.EnvManager.create_venv")

    env = EnvManager(config).activate("python3.7", CWD, NullIO())

    m.assert_not_called()

    assert envs_file.exists()
    envs = envs_file.read()
    assert envs[venv_name]["minor"] == "3.7"
    assert envs[venv_name]["patch"] == "3.7.1"

    assert env.path == Path(tmp_dir) / "{}-py3.7".format(venv_name)
    assert env.base == Path("/prefix")


def test_activate_activates_different_virtualenv_with_envs_file(
    tmp_dir, config, mocker
):
    if "VIRTUAL_ENV" in os.environ:
        del os.environ["VIRTUAL_ENV"]

    venv_name = EnvManager.generate_env_name("simple_project", str(CWD))
    envs_file = TomlFile(Path(tmp_dir) / "envs.toml")
    doc = tomlkit.document()
    doc[venv_name] = {"minor": "3.7", "patch": "3.7.1"}
    envs_file.write(doc)

    os.mkdir(os.path.join(tmp_dir, "{}-py3.7".format(venv_name)))

    config.add_property("settings.virtualenvs.path", str(tmp_dir))

    mocker.patch(
        "subprocess.check_output",
        side_effect=check_output_wrapper(Version.parse("3.6.6")),
    )
    mocker.patch(
        "subprocess.Popen.communicate",
        side_effect=[("/prefix", None), ("/prefix", None), ("/prefix", None)],
    )
    m = mocker.patch("poetry.utils.env.EnvManager.build_venv", side_effect=build_venv)

    env = EnvManager(config).activate("python3.6", CWD, NullIO())

    m.assert_called_with(
        os.path.join(tmp_dir, "{}-py3.6".format(venv_name)), executable="python3.6"
    )

    assert envs_file.exists()
    envs = envs_file.read()
    assert envs[venv_name]["minor"] == "3.6"
    assert envs[venv_name]["patch"] == "3.6.6"

    assert env.path == Path(tmp_dir) / "{}-py3.6".format(venv_name)
    assert env.base == Path("/prefix")


def test_activate_activates_recreates_for_different_patch(tmp_dir, config, mocker):
    if "VIRTUAL_ENV" in os.environ:
        del os.environ["VIRTUAL_ENV"]

    venv_name = EnvManager.generate_env_name("simple_project", str(CWD))
    envs_file = TomlFile(Path(tmp_dir) / "envs.toml")
    doc = tomlkit.document()
    doc[venv_name] = {"minor": "3.7", "patch": "3.7.0"}
    envs_file.write(doc)

    os.mkdir(os.path.join(tmp_dir, "{}-py3.7".format(venv_name)))

    config.add_property("settings.virtualenvs.path", str(tmp_dir))

    mocker.patch("subprocess.check_output", side_effect=check_output_wrapper())
    mocker.patch(
        "subprocess.Popen.communicate",
        side_effect=[
            ("/prefix", None),
            ('{"version_info": [3, 7, 0]}', None),
            ("/prefix", None),
            ("/prefix", None),
            ("/prefix", None),
        ],
    )
    build_venv_m = mocker.patch(
        "poetry.utils.env.EnvManager.build_venv", side_effect=build_venv
    )
    remove_venv_m = mocker.patch(
        "poetry.utils.env.EnvManager.remove_venv", side_effect=remove_venv
    )

    env = EnvManager(config).activate("python3.7", CWD, NullIO())

    build_venv_m.assert_called_with(
        os.path.join(tmp_dir, "{}-py3.7".format(venv_name)), executable="python3.7"
    )
    remove_venv_m.assert_called_with(
        os.path.join(tmp_dir, "{}-py3.7".format(venv_name))
    )

    assert envs_file.exists()
    envs = envs_file.read()
    assert envs[venv_name]["minor"] == "3.7"
    assert envs[venv_name]["patch"] == "3.7.1"

    assert env.path == Path(tmp_dir) / "{}-py3.7".format(venv_name)
    assert env.base == Path("/prefix")
    assert (Path(tmp_dir) / "{}-py3.7".format(venv_name)).exists()


def test_activate_does_not_recreate_when_switching_minor(tmp_dir, config, mocker):
    if "VIRTUAL_ENV" in os.environ:
        del os.environ["VIRTUAL_ENV"]

    venv_name = EnvManager.generate_env_name("simple_project", str(CWD))
    envs_file = TomlFile(Path(tmp_dir) / "envs.toml")
    doc = tomlkit.document()
    doc[venv_name] = {"minor": "3.7", "patch": "3.7.0"}
    envs_file.write(doc)

    os.mkdir(os.path.join(tmp_dir, "{}-py3.7".format(venv_name)))
    os.mkdir(os.path.join(tmp_dir, "{}-py3.6".format(venv_name)))

    config.add_property("settings.virtualenvs.path", str(tmp_dir))

    mocker.patch(
        "subprocess.check_output",
        side_effect=check_output_wrapper(Version.parse("3.6.6")),
    )
    mocker.patch(
        "subprocess.Popen.communicate",
        side_effect=[("/prefix", None), ("/prefix", None), ("/prefix", None)],
    )
    build_venv_m = mocker.patch(
        "poetry.utils.env.EnvManager.build_venv", side_effect=build_venv
    )
    remove_venv_m = mocker.patch(
        "poetry.utils.env.EnvManager.remove_venv", side_effect=remove_venv
    )

    env = EnvManager(config).activate("python3.6", CWD, NullIO())

    build_venv_m.assert_not_called()
    remove_venv_m.assert_not_called()

    assert envs_file.exists()
    envs = envs_file.read()
    assert envs[venv_name]["minor"] == "3.6"
    assert envs[venv_name]["patch"] == "3.6.6"

    assert env.path == Path(tmp_dir) / "{}-py3.6".format(venv_name)
    assert env.base == Path("/prefix")
    assert (Path(tmp_dir) / "{}-py3.6".format(venv_name)).exists()


def test_deactivate_non_activated_but_existing(tmp_dir, config, mocker):
    if "VIRTUAL_ENV" in os.environ:
        del os.environ["VIRTUAL_ENV"]

    venv_name = EnvManager.generate_env_name("simple_project", str(CWD))

    (
        Path(tmp_dir)
        / "{}-py{}".format(venv_name, ".".join(str(c) for c in sys.version_info[:2]))
    ).mkdir()

    config.add_property("settings.virtualenvs.path", str(tmp_dir))

    mocker.patch("subprocess.check_output", side_effect=check_output_wrapper())

    EnvManager(config).deactivate(CWD, NullIO())
    env = EnvManager(config).get(CWD)

    assert env.path == Path(tmp_dir) / "{}-py{}".format(
        venv_name, ".".join(str(c) for c in sys.version_info[:2])
    )
    assert Path("/prefix")


def test_deactivate_activated(tmp_dir, config, mocker):
    if "VIRTUAL_ENV" in os.environ:
        del os.environ["VIRTUAL_ENV"]

    venv_name = EnvManager.generate_env_name("simple_project", str(CWD))
    version = Version.parse(".".join(str(c) for c in sys.version_info[:3]))
    other_version = Version.parse("3.4") if version.major == 2 else version.next_minor
    (
        Path(tmp_dir) / "{}-py{}.{}".format(venv_name, version.major, version.minor)
    ).mkdir()
    (
        Path(tmp_dir)
        / "{}-py{}.{}".format(venv_name, other_version.major, other_version.minor)
    ).mkdir()

    envs_file = TomlFile(Path(tmp_dir) / "envs.toml")
    doc = tomlkit.document()
    doc[venv_name] = {
        "minor": "{}.{}".format(other_version.major, other_version.minor),
        "patch": other_version.text,
    }
    envs_file.write(doc)

    config.add_property("settings.virtualenvs.path", str(tmp_dir))

    mocker.patch("subprocess.check_output", side_effect=check_output_wrapper())

    EnvManager(config).deactivate(CWD, NullIO())
    env = EnvManager(config).get(CWD)

    assert env.path == Path(tmp_dir) / "{}-py{}.{}".format(
        venv_name, version.major, version.minor
    )
    assert Path("/prefix")

    envs = envs_file.read()
    assert len(envs) == 0


def test_get_prefers_explicitly_activated_virtualenvs_over_env_var(
    tmp_dir, config, mocker
):
    os.environ["VIRTUAL_ENV"] = "/environment/prefix"

    venv_name = EnvManager.generate_env_name("simple_project", str(CWD))

    config.add_property("settings.virtualenvs.path", str(tmp_dir))
    (Path(tmp_dir) / "{}-py3.7".format(venv_name)).mkdir()

    envs_file = TomlFile(Path(tmp_dir) / "envs.toml")
    doc = tomlkit.document()
    doc[venv_name] = {"minor": "3.7", "patch": "3.7.0"}
    envs_file.write(doc)

    mocker.patch("subprocess.check_output", side_effect=check_output_wrapper())
    mocker.patch("subprocess.Popen.communicate", side_effect=[("/prefix", None)])

    env = EnvManager(config).get(CWD)

    assert env.path == Path(tmp_dir) / "{}-py3.7".format(venv_name)
    assert env.base == Path("/prefix")


def test_list(tmp_dir, config):
    config.add_property("settings.virtualenvs.path", str(tmp_dir))

    venv_name = EnvManager.generate_env_name("simple_project", str(CWD))
    (Path(tmp_dir) / "{}-py3.7".format(venv_name)).mkdir()
    (Path(tmp_dir) / "{}-py3.6".format(venv_name)).mkdir()

    venvs = EnvManager(config).list(CWD)

    assert 2 == len(venvs)
    assert (Path(tmp_dir) / "{}-py3.6".format(venv_name)) == venvs[0].path
    assert (Path(tmp_dir) / "{}-py3.7".format(venv_name)) == venvs[1].path


def test_remove_by_python_version(tmp_dir, config, mocker):
    config.add_property("settings.virtualenvs.path", str(tmp_dir))

    venv_name = EnvManager.generate_env_name("simple_project", str(CWD))
    (Path(tmp_dir) / "{}-py3.7".format(venv_name)).mkdir()
    (Path(tmp_dir) / "{}-py3.6".format(venv_name)).mkdir()

    mocker.patch(
        "subprocess.check_output",
        side_effect=check_output_wrapper(Version.parse("3.6.6")),
    )

    manager = EnvManager(config)

    venv = manager.remove("3.6", CWD)

    assert (Path(tmp_dir) / "{}-py3.6".format(venv_name)) == venv.path
    assert not (Path(tmp_dir) / "{}-py3.6".format(venv_name)).exists()


def test_remove_by_name(tmp_dir, config, mocker):
    config.add_property("settings.virtualenvs.path", str(tmp_dir))

    venv_name = EnvManager.generate_env_name("simple_project", str(CWD))
    (Path(tmp_dir) / "{}-py3.7".format(venv_name)).mkdir()
    (Path(tmp_dir) / "{}-py3.6".format(venv_name)).mkdir()

    mocker.patch(
        "subprocess.check_output",
        side_effect=check_output_wrapper(Version.parse("3.6.6")),
    )

    manager = EnvManager(config)

    venv = manager.remove("{}-py3.6".format(venv_name), CWD)

    assert (Path(tmp_dir) / "{}-py3.6".format(venv_name)) == venv.path
    assert not (Path(tmp_dir) / "{}-py3.6".format(venv_name)).exists()


def test_remove_also_deactivates(tmp_dir, config, mocker):
    config.add_property("settings.virtualenvs.path", str(tmp_dir))

    venv_name = EnvManager.generate_env_name("simple_project", str(CWD))
    (Path(tmp_dir) / "{}-py3.7".format(venv_name)).mkdir()
    (Path(tmp_dir) / "{}-py3.6".format(venv_name)).mkdir()

    mocker.patch(
        "subprocess.check_output",
        side_effect=check_output_wrapper(Version.parse("3.6.6")),
    )

    envs_file = TomlFile(Path(tmp_dir) / "envs.toml")
    doc = tomlkit.document()
    doc[venv_name] = {"minor": "3.6", "patch": "3.6.6"}
    envs_file.write(doc)

    manager = EnvManager(config)

    venv = manager.remove("python3.6", CWD)

    assert (Path(tmp_dir) / "{}-py3.6".format(venv_name)) == venv.path
    assert not (Path(tmp_dir) / "{}-py3.6".format(venv_name)).exists()

    envs = envs_file.read()
    assert venv_name not in envs


def test_env_has_symlinks_on_nix(tmp_dir, config):
    venv_path = Path(tmp_dir)
=======

@pytest.fixture
def tmp_venv(tmp_dir, request):
    venv_path = Path(tmp_dir) / "venv"
>>>>>>> f341073a

    EnvManager(config).build_venv(str(venv_path))

    venv = VirtualEnv(venv_path)
    yield venv

    shutil.rmtree(str(venv.path))


def test_env_has_symlinks_on_nix(tmp_dir, tmp_venv):
    venv_available = False
    try:
        from venv import EnvBuilder

        venv_available = True
    except ImportError:
        pass

    if os.name != "nt" and venv_available:
        assert os.path.islink(tmp_venv.python)


def test_run_with_input(tmp_dir, tmp_venv):
    result = tmp_venv.run("python", "-", input_=MINIMAL_SCRIPT)

    assert result == "Minimal Output" + os.linesep


def test_run_with_input_non_zero_return(tmp_dir, tmp_venv):

    with pytest.raises(EnvCommandError) as processError:

        # Test command that will return non-zero returncode.
        result = tmp_venv.run("python", "-", input_=ERRORING_SCRIPT)

    assert processError.value.e.returncode == 1<|MERGE_RESOLUTION|>--- conflicted
+++ resolved
@@ -1,22 +1,16 @@
 import os
-<<<<<<< HEAD
+import pytest
 import shutil
 import sys
 import tomlkit
 from clikit.io import NullIO
 from poetry.semver import Version
-=======
-import pytest
-import shutil
-
->>>>>>> f341073a
+
 from poetry.utils._compat import Path
 from poetry.utils.env import EnvManager
+from poetry.utils.env import EnvCommandError
 from poetry.utils.env import VirtualEnv
-<<<<<<< HEAD
 from poetry.utils.toml_file import TomlFile
-=======
-from poetry.utils.env import EnvCommandError
 
 MINIMAL_SCRIPT = """\
 
@@ -29,7 +23,6 @@
 
 print("nullpackage loaded"),
 """
->>>>>>> f341073a
 
 
 def test_virtualenvs_with_spaces_in_their_path_work_as_expected(tmp_dir, config):
@@ -54,7 +47,6 @@
 
     shutil.rmtree(str(venv.path))
 
-<<<<<<< HEAD
 CWD = Path(__file__).parent.parent / "fixtures" / "simple_project"
 
 
@@ -476,14 +468,9 @@
     assert venv_name not in envs
 
 
-def test_env_has_symlinks_on_nix(tmp_dir, config):
-    venv_path = Path(tmp_dir)
-=======
-
 @pytest.fixture
-def tmp_venv(tmp_dir, request):
+def tmp_venv(tmp_dir, config, request):
     venv_path = Path(tmp_dir) / "venv"
->>>>>>> f341073a
 
     EnvManager(config).build_venv(str(venv_path))
 
